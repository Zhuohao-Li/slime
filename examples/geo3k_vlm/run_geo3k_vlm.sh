--- conflicted
+++ resolved
@@ -14,25 +14,17 @@
 DATASET_LOCAL_NAME=$(basename "$DATASET_NAME")
 
 # Validate MODEL_NAME
-<<<<<<< HEAD
 VALID_MODELS="Qwen3-VL-2B-Instruct Qwen3-VL-4B-Instruct Qwen3-VL-8B-Instruct Qwen3-VL-30B-A3B-Instruct"
-=======
-VALID_MODELS="Qwen2.5-VL-3B-Instruct Qwen3-VL-2B-Instruct Qwen3-VL-4B-Instruct Qwen3-VL-8B-Instruct"
->>>>>>> 3df8418c
 if ! echo "$VALID_MODELS" | grep -qw "$MODEL_NAME"; then
    echo "Error: MODEL_NAME must be one of: $VALID_MODELS"
    exit 1
 fi
 
-<<<<<<< HEAD
 MODEL_NAME_LOWER=$(echo "$MODEL_NAME" | tr '[:upper:]' '[:lower:]'
 
 SLIME_DIR="$(cd -- "$(dirname -- "${BASH_SOURCE[0]}")/../.." &>/dev/null && pwd)"
 MODEL_ARGS_FILE=$(echo "$MODEL_NAME_LOWER" | sed 's/-instruct//g; s/-thinking//g')
 source "${SLIME_DIR}/scripts/models/${MODEL_ARGS_FILE}.sh"
-=======
-MODEL_NAME_LOWER=$(echo "$MODEL_NAME" | tr '[:upper:]' '[:lower:]' | sed 's/\([0-9]\+\)b/\1B/g' | sed 's/-instruct$/-Instruct/')
->>>>>>> 3df8418c
 
 # External Ray flag
 if [ -z "$SLIME_SCRIPT_EXTERNAL_RAY" ] || [ "$SLIME_SCRIPT_EXTERNAL_RAY" = "0" ]; then
